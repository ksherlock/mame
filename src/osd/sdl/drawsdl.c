//============================================================
//
//  drawsdl.c - SDL software and OpenGL implementation
//
//  Copyright (c) 1996-2011, Nicola Salmoria and the MAME Team.
//  Visit http://mamedev.org for licensing and usage restrictions.
//
//  SDLMAME by Olivier Galibert and R. Belmont
//
//============================================================

// standard C headers
#include <math.h>
#include <stdio.h>

// MAME headers
#include "emu.h"
#include "ui/ui.h"
#include "rendersw.inc"

// standard SDL headers
#include "sdlinc.h"

// OSD headers
#include "osdsdl.h"
#include "window.h"

//============================================================
//  DEBUGGING
//============================================================

//============================================================
//  CONSTANTS
//============================================================

//============================================================
//  TYPES
//============================================================

struct sdl_scale_mode;

#if (SDLMAME_SDL2)
#define DRAW2_SCALEMODE_NEAREST "0"
#define DRAW2_SCALEMODE_LINEAR  "1"
#define DRAW2_SCALEMODE_BEST    "2"
#endif

/* sdl_info is the information about SDL for the current screen */
class sdl_info : public osd_renderer
{
public:

	sdl_info(sdl_window_info *w)
	: osd_renderer(w, FLAG_NONE),
	m_blittimer(0),
	m_extra_flags(0),

	#if (SDLMAME_SDL2)
	m_sdl_renderer(NULL),
	m_texture_id(NULL),
	#else
	m_sdlsurf(NULL),
	m_yuvsurf(NULL),
	#endif
	m_yuv_lookup(NULL),
	m_yuv_bitmap(NULL),
	//m_hw_scale_width(0),
	//m_hw_scale_height(0),
	m_last_hofs(0),
	m_last_vofs(0),
	m_old_blitwidth(0),
	m_old_blitheight(0)
	{ }

	/* virtual */ int create(const int width, const int height);
	/* virtual */ void resize(const int width, const int height);
	/* virtual */ int draw(const UINT32 dc, const int update);
	/* virtual */ int xy_to_render_target(const int x, const int y, int *xt, int *yt);
	/* virtual */ void destroy_all_textures();
	/* virtual */ void destroy();
	/* virtual */ void clear();

	void yuv_init();
#if (SDLMAME_SDL2)
	void setup_texture(int tempwidth, int tempheight);
#endif
	void yuv_lookup_set(unsigned int pen, unsigned char red,
				unsigned char green, unsigned char blue);

#if (!SDLMAME_SDL2)
	void yuv_overlay_init();
#endif

	INT32               m_blittimer;
	UINT32              m_extra_flags;

#if (SDLMAME_SDL2)
	// Original display_mode
	SDL_DisplayMode 	m_original_mode;

	SDL_Renderer        *m_sdl_renderer;
	SDL_Texture         *m_texture_id;
#else
	// SDL surface
	SDL_Surface         *m_sdlsurf;
	SDL_Overlay         *m_yuvsurf;
#endif

	// YUV overlay
	UINT32              *m_yuv_lookup;
	UINT16              *m_yuv_bitmap;

	// if we leave scaling to SDL and the underlying driver, this
	// is the render_target_width/height to use

	int                 m_last_hofs;
	int                 m_last_vofs;
	int                 m_old_blitwidth;
	int                 m_old_blitheight;
};

struct sdl_scale_mode
{
	const char      *name;
	int             is_scale;           /* Scale mode?           */
	int             is_yuv;             /* Yuv mode?             */
	int             mult_w;             /* Width multiplier      */
	int             mult_h;             /* Height multiplier     */
#if (!SDLMAME_SDL2)
	int             m_extra_flags;        /* Texture/surface flags */
#else
	const char      *sdl_scale_mode;        /* what to use as a hint ? */
#endif
	int             pixel_format;       /* Pixel/Overlay format  */
	void            (*yuv_blit)(const UINT16 *bitmap, UINT8 *ptr, const int pitch, const UINT32 *lookup, const int width, const int height);
};

//============================================================
//  INLINES
//============================================================

//============================================================
//  PROTOTYPES
//============================================================

// core functions
static void drawsdl_exit(void);

// YUV overlays

static void yuv_RGB_to_YV12(const UINT16 *bitmap, UINT8 *ptr, const int pitch, \
		const UINT32 *lookup, const int width, const int height);
static void yuv_RGB_to_YV12X2(const UINT16 *bitmap, UINT8 *ptr, const int pitch, \
		const UINT32 *lookup, const int width, const int height);
static void yuv_RGB_to_YUY2(const UINT16 *bitmap, UINT8 *ptr, const int pitch, \
		const UINT32 *lookup, const int width, const int height);
static void yuv_RGB_to_YUY2X2(const UINT16 *bitmap, UINT8 *ptr, const int pitch, \
		const UINT32 *lookup, const int width, const int height);

// Static declarations

#if (!SDLMAME_SDL2)
static int shown_video_info = 0;

static const sdl_scale_mode scale_modes[] =
{
		{ "none",    0, 0, 1, 1, SDL_DOUBLEBUF, 0, 0 },
		{ "async",   0, 0, 1, 1, SDL_DOUBLEBUF | SDL_ASYNCBLIT, 0, 0 },
		{ "yv12",    1, 1, 1, 1, 0,              SDL_YV12_OVERLAY, yuv_RGB_to_YV12 },
		{ "yv12x2",  1, 1, 2, 2, 0,              SDL_YV12_OVERLAY, yuv_RGB_to_YV12X2 },
		{ "yuy2",    1, 1, 1, 1, 0,              SDL_YUY2_OVERLAY, yuv_RGB_to_YUY2 },
		{ "yuy2x2",  1, 1, 2, 1, 0,              SDL_YUY2_OVERLAY, yuv_RGB_to_YUY2X2 },
		{ NULL }
};
#else
static const sdl_scale_mode scale_modes[] =
{
		{ "none",    0, 0, 1, 1, DRAW2_SCALEMODE_NEAREST, 0, 0 },
		{ "hwblit",  1, 0, 1, 1, DRAW2_SCALEMODE_LINEAR, 0, 0 },
		{ "hwbest",  1, 0, 1, 1, DRAW2_SCALEMODE_BEST, 0, 0 },
		{ "yv12",    1, 1, 1, 1, DRAW2_SCALEMODE_NEAREST, SDL_PIXELFORMAT_YV12, yuv_RGB_to_YV12 },
		{ "yv12x2",  1, 1, 2, 2, DRAW2_SCALEMODE_NEAREST, SDL_PIXELFORMAT_YV12, yuv_RGB_to_YV12X2 },
		{ "yuy2",    1, 1, 1, 1, DRAW2_SCALEMODE_NEAREST, SDL_PIXELFORMAT_YUY2, yuv_RGB_to_YUY2 },
		{ "yuy2x2",  1, 1, 2, 1, DRAW2_SCALEMODE_NEAREST, SDL_PIXELFORMAT_YUY2, yuv_RGB_to_YUY2X2 },
		{ NULL }
};
#endif

//============================================================
//  drawsdl_scale_mode
//============================================================

const char *drawsdl_scale_mode_str(int index)
{
	const sdl_scale_mode *sm = scale_modes;

	while (index>0)
	{
		if (sm->name == NULL)
			return NULL;
		index--;
		sm++;
	}
	return sm->name;
};

int drawsdl_scale_mode(const char *s)
{
	const sdl_scale_mode *sm = scale_modes;
	int index;

	index = 0;
	while (sm->name != NULL)
	{
		if (strcmp(sm->name, s) == 0)
			return index;
		index++;
		sm++;
	}
	return -1;
}

//============================================================
//  drawsdl_init
//============================================================

static osd_renderer *drawsdl_create(sdl_window_info *window)
{
	return global_alloc(sdl_info(window));
}


int drawsdl_init(sdl_draw_info *callbacks)
{
	// fill in the callbacks
	callbacks->create = drawsdl_create;
	callbacks->exit = drawsdl_exit;

	if (SDLMAME_SDL2)
		osd_printf_verbose("Using SDL multi-window soft driver (SDL 2.0+)\n");
	else
		osd_printf_verbose("Using SDL single-window soft driver (SDL 1.2)\n");

	return 0;
}

//============================================================
//  drawsdl_exit
//============================================================

static void drawsdl_exit(void)
{
}

//============================================================
//  drawsdl_destroy_all_textures
//============================================================

void sdl_info::destroy_all_textures()
{
	/* nothing to be done in soft mode */
}

//============================================================
//  setup_texture for window
//============================================================

#if (SDLMAME_SDL2)
void sdl_info::setup_texture(int tempwidth, int tempheight)
{
	const sdl_scale_mode *sdl_sm = &scale_modes[video_config.scale_mode];
	SDL_DisplayMode mode;
	UINT32 fmt;

	// Determine preferred pixelformat and set up yuv if necessary
	SDL_GetCurrentDisplayMode(window().monitor()->handle(), &mode);

	if (m_yuv_bitmap)
	{
		global_free_array(m_yuv_bitmap);
		m_yuv_bitmap = NULL;
	}

	fmt = (sdl_sm->pixel_format ? sdl_sm->pixel_format : mode.format);

	if (sdl_sm->is_scale)
	{
		int m_hw_scale_width =0;
		int m_hw_scale_height = 0;

		window().m_target->compute_minimum_size(m_hw_scale_width, m_hw_scale_height);
		if (video_config.prescale)
		{
			m_hw_scale_width *= video_config.prescale;
			m_hw_scale_height *= video_config.prescale;

			/* This must be a multiple of 2 */
			m_hw_scale_width = (m_hw_scale_width + 1) & ~1;
		}
		if (sdl_sm->is_yuv)
			m_yuv_bitmap = global_alloc_array(UINT16, m_hw_scale_width * m_hw_scale_height);

		int w = m_hw_scale_width * sdl_sm->mult_w;
		int h = m_hw_scale_height * sdl_sm->mult_h;

		m_texture_id = SDL_CreateTexture(m_sdl_renderer, fmt, SDL_TEXTUREACCESS_STREAMING, w, h);

	}
	else
	{
		m_texture_id = SDL_CreateTexture(m_sdl_renderer,fmt, SDL_TEXTUREACCESS_STREAMING,
				tempwidth, tempheight);
	}
}
#endif

//============================================================
//  yuv_overlay_init
//============================================================

#if (!SDLMAME_SDL2)
void sdl_info::yuv_overlay_init()
{
	const sdl_scale_mode *sdl_sm = &scale_modes[video_config.scale_mode];
	int minimum_width, minimum_height;

	window().m_target->compute_minimum_size(minimum_width, minimum_height);

	if (video_config.prescale)
	{
		minimum_width *= video_config.prescale;
		minimum_height *= video_config.prescale;
	}

	if (m_yuvsurf != NULL)
	{
		SDL_FreeYUVOverlay(m_yuvsurf);
		m_yuvsurf = NULL;
	}

	if (m_yuv_bitmap != NULL)
	{
		global_free_array(m_yuv_bitmap);
	}

	osd_printf_verbose("SDL: Creating %d x %d YUV-Overlay ...\n", minimum_width, minimum_height);

	m_yuv_bitmap = global_alloc_array(UINT16, minimum_width*minimum_height);

	m_yuvsurf = SDL_CreateYUVOverlay(minimum_width * sdl_sm->mult_w, minimum_height * sdl_sm->mult_h,
			sdl_sm->pixel_format, m_sdlsurf);

	if ( m_yuvsurf == NULL ) {
		osd_printf_error("SDL: Couldn't create SDL_yuv_overlay: %s\n", SDL_GetError());
		//return 1;
	}

	if (!shown_video_info)
	{
		osd_printf_verbose("YUV Mode         : %s\n", sdl_sm->name);
		osd_printf_verbose("YUV Overlay Size : %d x %d\n", minimum_width, minimum_height);
		osd_printf_verbose("YUV Acceleration : %s\n", m_yuvsurf->hw_overlay ? "Hardware" : "Software");
		shown_video_info = 1;
	}
}
#endif

//============================================================
//  drawsdl_show_info
//============================================================

#if (SDLMAME_SDL2)
static void drawsdl_show_info(struct SDL_RendererInfo *render_info)
{
#define RF_ENTRY(x) {x, #x }
	static struct {
		int flag;
		const char *name;
	} rflist[] =
		{
#if 0
			RF_ENTRY(SDL_RENDERER_SINGLEBUFFER),
			RF_ENTRY(SDL_RENDERER_PRESENTCOPY),
			RF_ENTRY(SDL_RENDERER_PRESENTFLIP2),
			RF_ENTRY(SDL_RENDERER_PRESENTFLIP3),
			RF_ENTRY(SDL_RENDERER_PRESENTDISCARD),
#endif
			RF_ENTRY(SDL_RENDERER_PRESENTVSYNC),
			RF_ENTRY(SDL_RENDERER_ACCELERATED),
			{-1, NULL}
		};
	int i;

	osd_printf_verbose("window: using renderer %s\n", render_info->name ? render_info->name : "<unknown>");
	for (i = 0; rflist[i].name != NULL; i++)
		if (render_info->flags & rflist[i].flag)
			osd_printf_verbose("renderer: flag %s\n", rflist[i].name);
}
#endif

//============================================================
//  sdl_info::create
// a
// a
// a
// a
// a
// a
// a
// a
// a
// a
// a
// a
// a
// a
// a
// a
// a
// a
// a
// a
// a
// a
// a
// a
// a
// a
//============================================================

int sdl_info::create(int width, int height)
{
	/* FIXME: On Ubuntu and potentially other Linux OS you should use
	 * to disable panning. This has to be done before every invocation of mame.
	 *
	 * xrandr --output HDMI-0 --panning 0x0+0+0 --fb 0x0
	 *
	 */
	const sdl_scale_mode *sm = &scale_modes[video_config.scale_mode];

	osd_printf_verbose("Enter sdl_info::create\n");

#if (SDLMAME_SDL2)

	if (check_flag(FLAG_NEEDS_OPENGL))
	{
		SDL_GL_SetAttribute( SDL_GL_DOUBLEBUFFER, 1 );

		/* FIXME: A reminder that gamma is wrong throughout MAME. Currently, SDL2.0 doesn't seem to
			* support the following attribute although my hardware lists GL_ARB_framebuffer_sRGB as an extension.
			*
			* SDL_GL_SetAttribute( SDL_GL_FRAMEBUFFER_SRGB_CAPABLE, 1 );
			*
			*/
		m_extra_flags = SDL_WINDOW_OPENGL;
	}
	else
				m_extra_flags = 0;

	/* set hints ... */
	SDL_SetHint(SDL_HINT_RENDER_SCALE_QUALITY, sm->sdl_scale_mode);

	// create the SDL window
	// soft driver also used | SDL_WINDOW_INPUT_GRABBED | SDL_WINDOW_MOUSE_FOCUS
	m_extra_flags |= (window().fullscreen() ?
			SDL_WINDOW_BORDERLESS | SDL_WINDOW_INPUT_FOCUS | SDL_WINDOW_FULLSCREEN : SDL_WINDOW_RESIZABLE);

#if defined(SDLMAME_WIN32)
	SDL_SetHint(SDL_HINT_VIDEO_MINIMIZE_ON_FOCUS_LOSS, "0");
#endif
	// create the SDL window
	window().m_sdl_window = SDL_CreateWindow(window().m_title,
			window().monitor()->position_size().x, window().monitor()->position_size().y,
			width, height, m_extra_flags);
	//window().m_sdl_window = SDL_CreateWindow(window().m_title, SDL_WINDOWPOS_UNDEFINED, SDL_WINDOWPOS_UNDEFINED,
	//		width, height, m_extra_flags);

	if  (!window().m_sdl_window )
	{
		if (check_flag(FLAG_NEEDS_OPENGL))
			osd_printf_error("OpenGL not supported on this driver: %s\n", SDL_GetError());
		else
		osd_printf_error("Window creation failed: %s\n", SDL_GetError());
		return 1;
	}

	if (window().fullscreen() && video_config.switchres)
	{
		SDL_DisplayMode mode;
		//SDL_GetCurrentDisplayMode(window().monitor()->handle, &mode);
		SDL_GetWindowDisplayMode(window().m_sdl_window, &mode);
		m_original_mode = mode;
		mode.w = width;
		mode.h = height;
		if (window().m_refresh)
			mode.refresh_rate = window().m_refresh;

		SDL_SetWindowDisplayMode(window().m_sdl_window, &mode);    // Try to set mode
#ifndef SDLMAME_WIN32
		/* FIXME: Warp the mouse to 0,0 in case a virtual desktop resolution
		 * is in place after the mode switch - which will most likely be the case
		 * This is a hack to work around a deficiency in SDL2
		 */
		SDL_WarpMouseInWindow(window().m_sdl_window, 1, 1);
#endif
	}
	else
	{
		//SDL_SetWindowDisplayMode(window().m_sdl_window, NULL); // Use desktop
	}

	// show window

	SDL_ShowWindow(window().m_sdl_window);
	//SDL_SetWindowFullscreen(window().m_sdl_window, window().fullscreen);
	SDL_RaiseWindow(window().m_sdl_window);

	SDL_GetWindowSize(window().m_sdl_window, &window().m_width, &window().m_height);

	// create renderer

	if (video_config.waitvsync)
		m_sdl_renderer = SDL_CreateRenderer(window().m_sdl_window, -1, SDL_RENDERER_PRESENTVSYNC | SDL_RENDERER_ACCELERATED);
	else
		m_sdl_renderer = SDL_CreateRenderer(window().m_sdl_window, -1, SDL_RENDERER_ACCELERATED);

	if (!m_sdl_renderer)
	{
		fatalerror("Error on creating renderer: %s\n", SDL_GetError());
	}

	{
		struct SDL_RendererInfo render_info;

		SDL_GetRendererInfo(m_sdl_renderer, &render_info);
		drawsdl_show_info(&render_info);

		// Check scale mode

		if (sm->pixel_format)
		{
			int i;
			int found = 0;

			for (i=0; i < render_info.num_texture_formats; i++)
				if (sm->pixel_format == render_info.texture_formats[i])
					found = 1;

			if (!found)
			{
				fatalerror("window: Scale mode %s not supported!", sm->name);
			}
		}
	}

	setup_texture(width, height);
#else
	m_extra_flags = (window().fullscreen() ?  SDL_FULLSCREEN : SDL_RESIZABLE);

	m_extra_flags |= sm->m_extra_flags;

	if (check_flag(FLAG_NEEDS_OPENGL))
	{
		m_extra_flags |= SDL_DOUBLEBUF | SDL_OPENGL;
		SDL_GL_SetAttribute( SDL_GL_DOUBLEBUFFER, 1 );
		#if (SDL_VERSION_ATLEAST(1,2,10)) && (!defined(SDLMAME_EMSCRIPTEN))
		SDL_GL_SetAttribute(SDL_GL_SWAP_CONTROL, video_config.waitvsync ? 1 : 0);
		#endif
		//load_gl_lib(window().machine());
	}

	// create the SDL surface (which creates the window in windowed mode)
	m_sdlsurf = SDL_SetVideoMode(width, height,
					0, SDL_SWSURFACE | SDL_ANYFORMAT | m_extra_flags);

	if (!m_sdlsurf)
		return 1;
	if ( (video_config.mode  == VIDEO_MODE_OPENGL) && !(m_sdlsurf->flags & SDL_OPENGL) )
	{
		osd_printf_error("OpenGL not supported on this driver!\n");
		return 1;
	}

	window().m_width = m_sdlsurf->w;
	window().m_height = m_sdlsurf->h;
	if (sm->is_yuv)
		yuv_overlay_init();

	// set the window title
	SDL_WM_SetCaption(window().m_title, "SDLMAME");

#endif

	m_yuv_lookup = NULL;
	m_blittimer = 0;

	yuv_init();
	osd_printf_verbose("Leave sdl_info::create\n");
	return 0;
}

//============================================================
//  sdl_info::resize
//============================================================

void sdl_info::resize(int width, int height)
{
#if (!SDLMAME_SDL2)
	const sdl_scale_mode *sdl_sm = &scale_modes[video_config.scale_mode];
#endif
#if (SDLMAME_SDL2)
	SDL_SetWindowSize(window().m_sdl_window, width, height);
	SDL_GetWindowSize(window().m_sdl_window, &window().m_width, &window().m_height);

#else
	if (m_yuvsurf != NULL)
	{
		SDL_FreeYUVOverlay(m_yuvsurf);
		m_yuvsurf = NULL;
	}
	SDL_FreeSurface(m_sdlsurf);
	
	m_sdlsurf = SDL_SetVideoMode(width, height, 0,
			SDL_SWSURFACE | SDL_ANYFORMAT | m_extra_flags);

	window().m_width = m_sdlsurf->w;
	window().m_height = m_sdlsurf->h;

		if (sdl_sm->is_yuv)
	{
		yuv_overlay_init();
	}

#endif
}


//============================================================
//  sdl_info::destroy
//============================================================

void sdl_info::destroy()
{

#if (SDLMAME_SDL2)
	//SDL_SelectRenderer(window().sdl_window);
	SDL_DestroyTexture(m_texture_id);
	//SDL_DestroyRenderer(window().sdl_window);
	if (window().fullscreen() && video_config.switchres)
	{
		SDL_SetWindowFullscreen(window().m_sdl_window, 0);    // Try to set mode
		SDL_SetWindowDisplayMode(window().m_sdl_window, &m_original_mode);    // Try to set mode
		SDL_SetWindowFullscreen(window().m_sdl_window, SDL_WINDOW_FULLSCREEN);    // Try to set mode
	}

	SDL_DestroyWindow(window().m_sdl_window);
#else
	if (m_yuvsurf != NULL)
	{
		SDL_FreeYUVOverlay(m_yuvsurf);
		m_yuvsurf = NULL;
	}

	if (m_sdlsurf)
	{
		SDL_FreeSurface(m_sdlsurf);
		m_sdlsurf = NULL;
	}
#endif
	// free the memory in the window

	if (m_yuv_lookup != NULL)
	{
		global_free_array(m_yuv_lookup);
		m_yuv_lookup = NULL;
	}
	if (m_yuv_bitmap != NULL)
	{
		global_free_array(m_yuv_bitmap);
		m_yuv_bitmap = NULL;
	}
}

//============================================================
//  sdl_info::clear
//============================================================

void sdl_info::clear()
{
	//FIXME: Handled in sdl_info::draw as well
	m_blittimer = 3;
}

//============================================================
//  drawsdl_xy_to_render_target
//============================================================

int sdl_info::xy_to_render_target(int x, int y, int *xt, int *yt)
{
<<<<<<< HEAD
=======
//	const sdl_scale_mode *sm = &scale_modes[video_config.scale_mode];

>>>>>>> bcf7756f
	*xt = x - m_last_hofs;
	*yt = y - m_last_vofs;
	if (*xt<0 || *xt >= window().m_blitwidth)
		return 0;
	if (*yt<0 || *yt >= window().m_blitheight)
		return 0;
	return 1;
}

//============================================================
//  sdl_info::draw
//============================================================

int sdl_info::draw(UINT32 dc, int update)
{
	const sdl_scale_mode *sm = &scale_modes[video_config.scale_mode];
	UINT8 *surfptr;
	INT32 pitch;
	Uint32 rmask, gmask, bmask;
#if (SDLMAME_SDL2)
	Uint32 amask;
#endif
	INT32 vofs, hofs, blitwidth, blitheight, ch, cw;
	int bpp;

	if (video_config.novideo)
	{
		return 0;
	}

	// lock it if we need it
#if (!SDLMAME_SDL2)

	pitch = m_sdlsurf->pitch;
	bpp = m_sdlsurf->format->BytesPerPixel;
	rmask = m_sdlsurf->format->Rmask;
	gmask = m_sdlsurf->format->Gmask;
	bmask = m_sdlsurf->format->Bmask;
//  amask = sdlsurf->format->Amask;

	if (window().m_blitwidth != m_old_blitwidth || window().m_blitheight != m_old_blitheight)
	{
		if (sm->is_yuv)
			yuv_overlay_init();
		m_old_blitwidth = window().m_blitwidth;
		m_old_blitheight = window().m_blitheight;
		m_blittimer = 3;
	}

	if (SDL_MUSTLOCK(m_sdlsurf))
		SDL_LockSurface(m_sdlsurf);

	// Clear if necessary
	if (m_blittimer > 0)
	{
		memset(m_sdlsurf->pixels, 0, window().m_height * m_sdlsurf->pitch);
		m_blittimer--;
	}


	if (sm->is_yuv)
	{
		SDL_LockYUVOverlay(m_yuvsurf);
		surfptr = m_yuvsurf->pixels[0]; // (UINT8 *) m_yuv_bitmap;
		pitch = m_yuvsurf->pitches[0]; // (UINT8 *) m_yuv_bitmap;
#if 0
		printf("abcd %d\n", m_yuvsurf->h);
		printf("abcd %d %d %d\n", m_yuvsurf->pitches[0], m_yuvsurf->pitches[1], m_yuvsurf->pitches[2]);
		printf("abcd %p %p %p\n", m_yuvsurf->pixels[0], m_yuvsurf->pixels[1], m_yuvsurf->pixels[2]);
		printf("abcd %ld %ld\n", m_yuvsurf->pixels[1] - m_yuvsurf->pixels[0], m_yuvsurf->pixels[2] - m_yuvsurf->pixels[1]);
#endif
	}
	else
		surfptr = (UINT8 *)m_sdlsurf->pixels;
#else
	//SDL_SelectRenderer(window().sdl_window);

	if (window().m_blitwidth != m_old_blitwidth || window().m_blitheight != m_old_blitheight)
	{
		SDL_RenderSetViewport(m_sdl_renderer, NULL);

		SDL_DestroyTexture(m_texture_id);
		setup_texture(window().m_blitwidth, window().m_blitheight);
		m_old_blitwidth = window().m_blitwidth;
		m_old_blitheight = window().m_blitheight;
		m_blittimer = 3;
	}

	{
		Uint32 format;
		int access, w, h;

		SDL_QueryTexture(m_texture_id, &format, &access, &w, &h);
		SDL_PixelFormatEnumToMasks(format, &bpp, &rmask, &gmask, &bmask, &amask);
		bpp = bpp / 8; /* convert to bytes per pixels */
	}

	// Clear if necessary
	if (m_blittimer > 0)
	{
		/* SDL Underlays need alpha = 0 ! */
		SDL_SetRenderDrawColor(m_sdl_renderer,0,0,0,0);
		SDL_RenderFillRect(m_sdl_renderer,NULL);
		//SDL_RenderFill(0,0,0,0 /*255*/,NULL);
		m_blittimer--;
	}

	SDL_LockTexture(m_texture_id, NULL, (void **) &surfptr, &pitch);

#endif
	// get ready to center the image
	vofs = hofs = 0;
	blitwidth = window().m_blitwidth;
	blitheight = window().m_blitheight;

	// figure out what coordinate system to use for centering - in window mode it's always the
	// SDL surface size.  in fullscreen the surface covers all monitors, so center according to
	// the first one only
	if ((window().fullscreen()) && (!video_config.switchres))
	{
		ch = window().monitor()->center_height();
		cw = window().monitor()->center_width();
	}
	else
	{
		ch = window().m_height;
		cw = window().m_width;
	}

	// do not crash if the window's smaller than the blit area
	if (blitheight > ch)
	{
			blitheight = ch;
	}
	else if (video_config.centerv)
	{
		vofs = (ch - window().m_blitheight) / 2;
	}

	if (blitwidth > cw)
	{
			blitwidth = cw;
	}
	else if (video_config.centerh)
	{
		hofs = (cw - window().m_blitwidth) / 2;
	}

	m_last_hofs = hofs;
	m_last_vofs = vofs;

	window().m_primlist->acquire_lock();

	int mamewidth, mameheight;

#if !SDLMAME_SDL2
		if (!sm->is_yuv)
		{
			surfptr += ((vofs * pitch) + (hofs * bpp));
			mamewidth = blitwidth; //m_sdlsurf->w;
			mameheight = blitheight; //m_sdlsurf->h;
		}
		else
		{
			mamewidth = m_yuvsurf->w / sm->mult_w;
			mameheight = m_yuvsurf->h / sm->mult_h;
		}
#else
		Uint32 fmt = 0;
		int access = 0;
		SDL_QueryTexture(m_texture_id, &fmt, &access, &mamewidth, &mameheight);
		mamewidth /= sm->mult_w;
		mameheight /= sm->mult_h;
#endif
	//printf("w h %d %d %d %d\n", mamewidth, mameheight, blitwidth, blitheight);

	// rescale bounds
	float fw = (float) mamewidth / (float) blitwidth;
	float fh = (float) mameheight / (float) blitheight;

	// FIXME: this could be a lot easier if we get the primlist here!
	//			Bounds would be set fit for purpose and done!

	for (render_primitive *prim = window().m_primlist->first(); prim != NULL; prim = prim->next())
	{
		prim->bounds.x0 *= fw;
		prim->bounds.x1 *= fw;
		prim->bounds.y0 *= fh;
		prim->bounds.y1 *= fh;
	}

	// render to it
	if (!sm->is_yuv)
	{
		switch (rmask)
		{
			case 0x0000ff00:
				software_renderer<UINT32, 0,0,0, 8,16,24>::draw_primitives(*window().m_primlist, surfptr, mamewidth, mameheight, pitch / 4);
				break;

			case 0x00ff0000:
				software_renderer<UINT32, 0,0,0, 16,8,0>::draw_primitives(*window().m_primlist, surfptr, mamewidth, mameheight, pitch / 4);
				break;

			case 0x000000ff:
				software_renderer<UINT32, 0,0,0, 0,8,16>::draw_primitives(*window().m_primlist, surfptr, mamewidth, mameheight, pitch / 4);
				break;

			case 0xf800:
				software_renderer<UINT16, 3,2,3, 11,5,0>::draw_primitives(*window().m_primlist, surfptr, mamewidth, mameheight, pitch / 2);
				break;

			case 0x7c00:
				software_renderer<UINT16, 3,3,3, 10,5,0>::draw_primitives(*window().m_primlist, surfptr, mamewidth, mameheight, pitch / 2);
				break;

			default:
				osd_printf_error("SDL: ERROR! Unknown video mode: R=%08X G=%08X B=%08X\n", rmask, gmask, bmask);
				break;
		}
	}
	else
	{
		assert (m_yuv_bitmap != NULL);
		assert (surfptr != NULL);
		software_renderer<UINT16, 3,3,3, 10,5,0>::draw_primitives(*window().m_primlist, m_yuv_bitmap, mamewidth, mameheight, mamewidth);
		sm->yuv_blit((UINT16 *)m_yuv_bitmap, surfptr, pitch, m_yuv_lookup, mamewidth, mameheight);
	}

	window().m_primlist->release_lock();

	// unlock and flip
#if (!SDLMAME_SDL2)
	if (SDL_MUSTLOCK(m_sdlsurf)) SDL_UnlockSurface(m_sdlsurf);
	if (!sm->is_yuv)
	{
		SDL_Flip(m_sdlsurf);
	}
	else
	{
		SDL_Rect r;

		SDL_UnlockYUVOverlay(m_yuvsurf);
		r.x = hofs;
		r.y = vofs;
		r.w = blitwidth;
		r.h = blitheight;
		SDL_DisplayYUVOverlay(m_yuvsurf, &r);
	}
#else
	SDL_UnlockTexture(m_texture_id);
	{
		SDL_Rect r;

		r.x=hofs;
		r.y=vofs;
		r.w=blitwidth;
		r.h=blitheight;
		//printf("blitwidth %d %d - %d %d\n", blitwidth, blitheight, window().width, window().height);
		//SDL_UpdateTexture(sdltex, NULL, sdlsurf->pixels, pitch);
		SDL_RenderCopy(m_sdl_renderer,m_texture_id, NULL, &r);
		SDL_RenderPresent(m_sdl_renderer);
	}
#endif
	return 0;
}
//============================================================
// YUV Blitting
//============================================================

#define CU_CLAMP(v, a, b)   ((v < a)? a: ((v > b)? b: v))
#define RGB2YUV_F(r,g,b,y,u,v) \
		(y) = (0.299*(r) + 0.587*(g) + 0.114*(b) ); \
		(u) = (-0.169*(r) - 0.331*(g) + 0.5*(b) + 128); \
		(v) = (0.5*(r) - 0.419*(g) - 0.081*(b) + 128); \
	(y) = CU_CLAMP(y,0,255); \
	(u) = CU_CLAMP(u,0,255); \
	(v) = CU_CLAMP(v,0,255)

#define RGB2YUV(r,g,b,y,u,v) \
		(y) = ((  8453*(r) + 16594*(g) +  3223*(b) +  524288) >> 15); \
		(u) = (( -4878*(r) -  9578*(g) + 14456*(b) + 4210688) >> 15); \
		(v) = (( 14456*(r) - 12105*(g) -  2351*(b) + 4210688) >> 15)

#ifdef LSB_FIRST
#define Y1MASK  0x000000FF
#define  UMASK  0x0000FF00
#define Y2MASK  0x00FF0000
#define  VMASK  0xFF000000
#define Y1SHIFT  0
#define  USHIFT  8
#define Y2SHIFT 16
#define  VSHIFT 24
#else
#define Y1MASK  0xFF000000
#define  UMASK  0x00FF0000
#define Y2MASK  0x0000FF00
#define  VMASK  0x000000FF
#define Y1SHIFT 24
#define  USHIFT 16
#define Y2SHIFT  8
#define  VSHIFT  0
#endif

#define YMASK  (Y1MASK|Y2MASK)
#define UVMASK (UMASK|VMASK)

void sdl_info::yuv_lookup_set(unsigned int pen, unsigned char red,
			unsigned char green, unsigned char blue)
{
	UINT32 y,u,v;

	RGB2YUV(red,green,blue,y,u,v);

	/* Storing this data in YUYV order simplifies using the data for
	   YUY2, both with and without smoothing... */
	m_yuv_lookup[pen]=(y<<Y1SHIFT)|(u<<USHIFT)|(y<<Y2SHIFT)|(v<<VSHIFT);
}

void sdl_info::yuv_init()
{
	unsigned char r,g,b;
	if (m_yuv_lookup == NULL)
		m_yuv_lookup = global_alloc_array(UINT32, 65536);
	for (r = 0; r < 32; r++)
		for (g = 0; g < 32; g++)
			for (b = 0; b < 32; b++)
			{
				int idx = (r << 10) | (g << 5) | b;
				yuv_lookup_set(idx,
					(r << 3) | (r >> 2),
					(g << 3) | (g >> 2),
					(b << 3) | (b >> 2));
			}
}

//UINT32 *lookup = sdl->m_yuv_lookup;

static void yuv_RGB_to_YV12(const UINT16 *bitmap, UINT8 *ptr, const int pitch, \
		const UINT32 *lookup, const int width, const int height)
{
	int x, y;
	UINT8 *pixels[3];
	int u1,v1,y1,u2,v2,y2,u3,v3,y3,u4,v4,y4;      /* 12 */

	pixels[0] = ptr;
	pixels[1] = ptr + pitch * height;
	pixels[2] = pixels[1] + pitch * height / 4;

	for(y=0;y<height;y+=2)
	{
		const UINT16 *src=bitmap + (y * width) ;
		const UINT16 *src2=src + width;

		UINT8 *dest_y = pixels[0] + y * pitch;
		UINT8 *dest_v = pixels[1] + (y>>1) * pitch / 2;
		UINT8 *dest_u = pixels[2] + (y>>1) * pitch / 2;

		for(x=0;x<width;x+=2)
		{
			v1 = lookup[src[x]];
			y1 = (v1>>Y1SHIFT) & 0xff;
			u1 = (v1>>USHIFT)  & 0xff;
			v1 = (v1>>VSHIFT)  & 0xff;

			v2 = lookup[src[x+1]];
			y2 = (v2>>Y1SHIFT) & 0xff;
			u2 = (v2>>USHIFT)  & 0xff;
			v2 = (v2>>VSHIFT)  & 0xff;

			v3 = lookup[src2[x]];
			y3 = (v3>>Y1SHIFT) & 0xff;
			u3 = (v3>>USHIFT)  & 0xff;
			v3 = (v3>>VSHIFT)  & 0xff;

			v4 = lookup[src2[x+1]];
			y4 = (v4>>Y1SHIFT) & 0xff;
			u4 = (v4>>USHIFT)  & 0xff;
			v4 = (v4>>VSHIFT)  & 0xff;

			dest_y[x] = y1;
			dest_y[x+pitch] = y3;
			dest_y[x+1] = y2;
			dest_y[x+pitch+1] = y4;

			dest_u[x>>1] = (u1+u2+u3+u4)/4;
			dest_v[x>>1] = (v1+v2+v3+v4)/4;

		}
	}
}

static void yuv_RGB_to_YV12X2(const UINT16 *bitmap, UINT8 *ptr, const int pitch, \
		const UINT32 *lookup, const int width, const int height)
{
	/* this one is used when scale==2 */
	unsigned int x,y;
	int u1,v1,y1;
	UINT8 *pixels[3];

	pixels[0] = ptr;
	pixels[1] = ptr + pitch * height * 2;
#if (SDLMAME_SDL2)
	int p2 = (pitch >> 1);
#else
	int p2 = (pitch + 7) & ~ 7;;
	p2 = (p2 >> 1);
#endif
	pixels[2] = pixels[1] + p2 * height;

	for(y=0;y<height;y++)
	{
		const UINT16 *src = bitmap + (y * width) ;

		UINT16 *dest_y = (UINT16 *)(pixels[0] + 2 * y * pitch);
		UINT8 *dest_v = pixels[1] + y * p2;
		UINT8 *dest_u = pixels[2] + y * p2;
		for(x=0;x<width;x++)
		{
			v1 = lookup[src[x]];
			y1 = (v1 >> Y1SHIFT) & 0xff;
			u1 = (v1 >> USHIFT)  & 0xff;
			v1 = (v1 >> VSHIFT)  & 0xff;

			dest_y[x + pitch/2] = y1 << 8 | y1;
			dest_y[x] = y1 << 8 | y1;
			dest_u[x] = u1;
			dest_v[x] = v1;
		}
	}
}

static void yuv_RGB_to_YUY2(const UINT16 *bitmap, UINT8 *ptr, const int pitch, \
		const UINT32 *lookup, const int width, const int height)
{
	/* this one is used when scale==2 */
	unsigned int y;
	UINT32 p1,p2,uv;
	const int yuv_pitch = pitch/4;

	for(y=0;y<height;y++)
	{
		const UINT16 *src=bitmap + (y * width) ;
		const UINT16 *end=src+width;

		UINT32 *dest = (UINT32 *) ptr;
		dest += y * yuv_pitch;
		for(; src<end; src+=2)
		{
			p1  = lookup[src[0]];
			p2  = lookup[src[1]];
			uv = (p1&UVMASK)>>1;
			uv += (p2&UVMASK)>>1;
			*dest++ = (p1&Y1MASK)|(p2&Y2MASK)|(uv&UVMASK);
		}
	}
}

static void yuv_RGB_to_YUY2X2(const UINT16 *bitmap, UINT8 *ptr, const int pitch, \
		const UINT32 *lookup, const int width, const int height)
{
	/* this one is used when scale==2 */
	unsigned int y;
	int yuv_pitch = pitch / 4;

	for(y=0;y<height;y++)
	{
		const UINT16 *src=bitmap + (y * width) ;
		const UINT16 *end=src+width;

		UINT32 *dest = (UINT32 *) ptr;
		dest += (y * yuv_pitch);
		for(; src<end; src++)
		{
			dest[0] = lookup[src[0]];
			dest++;
		}
	}
}<|MERGE_RESOLUTION|>--- conflicted
+++ resolved
@@ -517,7 +517,7 @@
 
 	SDL_GetWindowSize(window().m_sdl_window, &window().m_width, &window().m_height);
 
-	// create renderer
+	// create renderer 
 
 	if (video_config.waitvsync)
 		m_sdl_renderer = SDL_CreateRenderer(window().m_sdl_window, -1, SDL_RENDERER_PRESENTVSYNC | SDL_RENDERER_ACCELERATED);
@@ -697,11 +697,6 @@
 
 int sdl_info::xy_to_render_target(int x, int y, int *xt, int *yt)
 {
-<<<<<<< HEAD
-=======
-//	const sdl_scale_mode *sm = &scale_modes[video_config.scale_mode];
-
->>>>>>> bcf7756f
 	*xt = x - m_last_hofs;
 	*yt = y - m_last_vofs;
 	if (*xt<0 || *xt >= window().m_blitwidth)
