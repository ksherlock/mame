--- conflicted
+++ resolved
@@ -87,14 +87,10 @@
 		timer_alloc()->adjust(period, 0, period);
 	}
 
-<<<<<<< HEAD
-	m_stream = stream_alloc(0, 1, clock() / CLOCK_DIVIDER);
-=======
 	// PWM state
 	save_item(NAME(m_pwm_index));
 	save_item(NAME(m_pwm_count));
 	save_item(NAME(m_pwm_counts));
->>>>>>> 28cf65c9
 
 	// LPC state
 	save_item(NAME(m_voiced));
